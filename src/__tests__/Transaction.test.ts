import { describe, it, expect, beforeEach, afterEach, vi } from 'vitest';
import { StateManager } from '../StateManager';
import { SagaManager } from '../SagaManager';
import { Transaction } from '../Transaction';
import { deepEqual } from '../ReactiveSelectors';

interface TestState {
    counter: number;
    items: string[];
    balance: number;
}

interface TestPayload {
    amount?: number;
    item?: string;
    value?: string;
}

describe('Transaction', () => {
    let stateManager: StateManager<TestState>;
    let sagaManager: SagaManager<TestState>;
    let transaction: Transaction<TestState, TestPayload>;
    const initialState: TestState = { counter: 0, items: [], balance: 100 };

    beforeEach(() => {
        sagaManager = SagaManager.create(initialState);
        stateManager = sagaManager.stateManager;
        // Use createTypedTransaction for legacy test compatibility
        transaction = sagaManager.createTypedTransaction<TestPayload>('test-transaction');
    });

    afterEach(() => {
        sagaManager.dispose();
    });

    describe('addStep', () => {
        it('should add a step to the transaction', () => {
            const execute = vi.fn();
            const compensate = vi.fn();

            const result = transaction.addStep('test-step', execute, compensate, { retries: 3, timeout: 1000 });

            expect(result).toBe(transaction); // Should return this for chaining
            expect(transaction.stepsCount).toBe(1);
            expect(transaction.getStep(0)).toEqual({
                name: 'test-step',
                execute,
                compensate,
                retries: 3,
                timeout: 1000
            });
        });

        it('should use default options when not provided', () => {
            const execute = vi.fn();

            transaction.addStep('test-step', execute);

            expect(transaction.getStep(0)).toEqual({
                name: 'test-step',
                execute,
                compensate: undefined,
                retries: 0,
                timeout: 0
            });
        });
    });

    describe('run', () => {
        it('should execute all steps successfully', async () => {
            const step1 = vi.fn();
            const step2 = vi.fn();
            const payload = { value: 'test' };

            transaction
                .addStep('step1', step1)
                .addStep('step2', step2);

            await transaction.run(payload);

            expect(step1).toHaveBeenCalledWith(initialState, payload);
            expect(step2).toHaveBeenCalledWith(initialState, payload);
        });

        it('should create and rollback to snapshot on failure', async () => {
            const step1 = vi.fn().mockImplementation((state, payload) => {
                state.counter = 10;
            });
            const step2 = vi.fn().mockImplementation(() => {
                throw new Error('Step 2 failed');
            });
            const compensate1 = vi.fn().mockImplementation((state, payload) => {
                state.counter = 0;
            });

            transaction
                .addStep('step1', step1, compensate1)
                .addStep('step2', step2);

            await expect(transaction.run({ value: 'test' })).rejects.toThrow('Transaction "test-transaction" failed and rolled back: Step 2 failed');

            expect(step1).toHaveBeenCalled();
            expect(step2).toHaveBeenCalled();
            expect(compensate1).toHaveBeenCalled();
            expect(sagaManager.getState().counter).toBe(0); // Should be rolled back
        });

        it('should execute compensation functions in reverse order', async () => {
            const compensateOrder: string[] = [];
            const step1 = vi.fn().mockImplementation((state) => { state.counter = 1; });
            const step2 = vi.fn().mockImplementation((state) => { state.counter = 2; });
            const step3 = vi.fn().mockImplementation(() => { throw new Error('Step 3 failed'); });

            const compensate1 = vi.fn().mockImplementation(() => { compensateOrder.push('compensate1'); });
            const compensate2 = vi.fn().mockImplementation(() => { compensateOrder.push('compensate2'); });

            transaction
                .addStep('step1', step1, compensate1)
                .addStep('step2', step2, compensate2)
                .addStep('step3', step3);

            await expect(transaction.run({})).rejects.toThrow();

            expect(compensateOrder).toEqual(['compensate2', 'compensate1']);
        });

        it('should emit correct events during execution', async () => {
            const events: string[] = [];
            sagaManager.on('transaction:start', () => events.push('transaction:start'));
            sagaManager.on('transaction:success', () => events.push('transaction:success'));
            sagaManager.on('step:start', () => events.push('step:start'));
            sagaManager.on('step:success', () => events.push('step:success'));

            transaction.addStep('test-step', vi.fn());

            await transaction.run({});

            expect(events).toEqual([
                'transaction:start',
                'step:start',
                'step:success',
                'transaction:success'
            ]);
        });

        it('should emit failure and rollback events on error', async () => {
            const events: string[] = [];
            sagaManager.onEvent('transaction:start', () => events.push('transaction:start'));
            sagaManager.onEvent('transaction:fail', () => events.push('transaction:fail'));
            sagaManager.onEvent('transaction:rollback', () => events.push('transaction:rollback'));
            sagaManager.onEvent('step:rollback', () => events.push('step:rollback'));

            transaction
                .addStep('step1', vi.fn(), vi.fn())
                .addStep('step2', vi.fn().mockImplementation(() => { throw new Error('Failed'); }));

            await expect(transaction.run({})).rejects.toThrow();

            expect(events).toEqual([
                'transaction:start',
                'transaction:fail',
                'step:rollback',
                'transaction:rollback'
            ]);
        });

<<<<<<< HEAD
        it('should not add to undo stack when final state is deeply equal but ordered differently', async () => {
            interface ComplexState {
                first: string;
                second: string;
                nested: { foo: number; bar: number };
            }

            const complexInitial: ComplexState = {
                first: 'one',
                second: 'two',
                nested: { foo: 1, bar: 2 }
            };

            const complexSaga = SagaManager.create(complexInitial);
            const complexTransaction = complexSaga.createTypedTransaction<void>('complex');

            complexTransaction.addStep('reorder', (state) => {
                const { first, second, nested } = state;
                delete (state as any).first;
                delete (state as any).second;
                delete (state as any).nested;
                (state as any).nested = { bar: nested.bar, foo: nested.foo };
                (state as any).second = second;
                (state as any).first = first;
            });

            await complexTransaction.run(undefined);

            const finalState = complexSaga.getState();

            // Stringified versions differ due to property order
            expect(JSON.stringify(finalState)).not.toBe(JSON.stringify(complexInitial));
            // Deep equality still holds
            expect(deepEqual(finalState, complexInitial)).toBe(true);
            // Undo stack should remain empty since state hasn't truly changed
            expect(complexSaga.stateManager.undoStackLength).toBe(0);
=======
        it('should remove snapshot after successful execution', async () => {
            const initialSnapshots = stateManager.snapshotsLength;

            transaction.addStep('increment', (state) => {
                state.counter += 1;
            });

            await transaction.run({});

            expect(stateManager.snapshotsLength).toBe(initialSnapshots);
>>>>>>> a8b5668a
        });
    });

    describe('retry mechanism', () => {
        it('should retry failed steps according to retry count', async () => {
            let attempts = 0;
            const failingStep = vi.fn().mockImplementation(() => {
                attempts++;
                if (attempts < 3) {
                    throw new Error('Step failed');
                }
            });

            const retryEvents: string[] = [];
            sagaManager.on('step:retry', (stepName, attempt) => {
                retryEvents.push(`${stepName}:${attempt}`);
            });

            transaction.addStep('failing-step', failingStep, undefined, { retries: 2 });

            await transaction.run({});

            expect(attempts).toBe(3); // Initial attempt + 2 retries
            expect(retryEvents).toEqual(['failing-step:1', 'failing-step:2']);
        });

        it('should fail after exhausting retries', async () => {
            const failingStep = vi.fn().mockImplementation(() => {
                throw new Error('Always fails');
            });

            transaction.addStep('failing-step', failingStep, undefined, { retries: 2 });

            await expect(transaction.run({})).rejects.toThrow('Transaction "test-transaction" failed and rolled back: Always fails');
            expect(failingStep).toHaveBeenCalledTimes(3); // Initial + 2 retries
        });
    });

    describe('timeout mechanism', () => {
        it('should timeout long-running steps', async () => {
            const longRunningStep = vi.fn().mockImplementation(() => {
                return new Promise(resolve => setTimeout(resolve, 200));
            });

            transaction.addStep('long-step', longRunningStep, undefined, { timeout: 50 });

            await expect(transaction.run({})).rejects.toThrow('Transaction "test-transaction" failed and rolled back: Step "long-step" timed out');
        });

        it('should not timeout fast steps', async () => {
            const fastStep = vi.fn().mockImplementation(() => {
                return new Promise(resolve => setTimeout(resolve, 10));
            });

            transaction.addStep('fast-step', fastStep, undefined, { timeout: 100 });

            const unhandled: unknown[] = [];
            const handle = (err: unknown) => {
                unhandled.push(err);
            };
            process.on('unhandledRejection', handle);

            await expect(transaction.run({})).resolves.not.toThrow();

            await new Promise(resolve => setTimeout(resolve, 150));

            process.off('unhandledRejection', handle);

            expect(fastStep).toHaveBeenCalled();
            expect(unhandled).toHaveLength(0);
        });

        it('should not apply timeout when timeout is 0', async () => {
            const step = vi.fn().mockImplementation(() => {
                return new Promise(resolve => setTimeout(resolve, 100));
            });

            transaction.addStep('no-timeout-step', step, undefined, { timeout: 0 });

            await expect(transaction.run({})).resolves.not.toThrow();
            expect(step).toHaveBeenCalled();
        });
    });

    describe('middleware integration', () => {
        it('should run middleware around transaction execution', async () => {
            const middlewareOrder: string[] = [];

            sagaManager.use(async (ctx, next) => {
                middlewareOrder.push('middleware1:before');
                await next();
                middlewareOrder.push('middleware1:after');
            });

            sagaManager.use(async (ctx, next) => {
                middlewareOrder.push('middleware2:before');
                await next();
                middlewareOrder.push('middleware2:after');
            });

            transaction.addStep('test-step', () => {
                middlewareOrder.push('step:execute');
            });

            await transaction.run({});

            expect(middlewareOrder).toEqual([
                'middleware1:before',
                'middleware2:before',
                'step:execute',
                'middleware2:after',
                'middleware1:after'
            ]);
        });

        it('should handle middleware errors', async () => {
            sagaManager.use(async (ctx, next) => {
                throw new Error('Middleware error');
            });

            transaction.addStep('test-step', vi.fn());

            await expect(transaction.run({})).rejects.toThrow('Middleware error');
        });
    });

    describe('state mutations', () => {
        it('should allow steps to mutate state', async () => {
            transaction
                .addStep('increment', (state, payload) => {
                    state.counter += payload.amount || 0;
                })
                .addStep('add-item', (state, payload) => {
                    state.items.push(payload.item || 'default');
                });

            await transaction.run({ amount: 5, item: 'test-item' });

            expect(sagaManager.getState()).toEqual({
                counter: 5,
                items: ['test-item'],
                balance: 100
            });
        });

        it('should preserve state mutations even after compensation', async () => {
            transaction
                .addStep('increment', (state, payload) => {
                    state.counter += payload.amount || 0;
                })
                .addStep('fail', () => {
                    throw new Error('Failed');
                }, undefined);

            await expect(transaction.run({ amount: 5 })).rejects.toThrow();

            // State should be rolled back to snapshot, not to mutations
            expect(sagaManager.getState().counter).toBe(0);
        });
    });
});<|MERGE_RESOLUTION|>--- conflicted
+++ resolved
@@ -164,7 +164,6 @@
             ]);
         });
 
-<<<<<<< HEAD
         it('should not add to undo stack when final state is deeply equal but ordered differently', async () => {
             interface ComplexState {
                 first: string;
@@ -201,8 +200,8 @@
             expect(deepEqual(finalState, complexInitial)).toBe(true);
             // Undo stack should remain empty since state hasn't truly changed
             expect(complexSaga.stateManager.undoStackLength).toBe(0);
-=======
-        it('should remove snapshot after successful execution', async () => {
+
+          it('should remove snapshot after successful execution', async () => {
             const initialSnapshots = stateManager.snapshotsLength;
 
             transaction.addStep('increment', (state) => {
@@ -212,7 +211,6 @@
             await transaction.run({});
 
             expect(stateManager.snapshotsLength).toBe(initialSnapshots);
->>>>>>> a8b5668a
         });
     });
 
